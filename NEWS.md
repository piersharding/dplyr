# dplyr 0.1.3.0.99

* `summarise_each()` and `mutate_each()` make it easy to apply one or more
  functions to multiple columns in a tbl (#178).

* Added `memory` vignette which discusses how dplyr minimises memory usage
  for local data frames (#198).

* Tweak `changes()` output to make it more clear when columns are added or
  deleted.

* `chain()` is now deprecated. Please use `%.%` instead.

* dplyr is more careful when setting the keys of data tables, so it never
  accidentally modifies an object that it doesn't own. It also avoids
  unnecessary key setting which negatively affected performance.
  (#193, #255).

* `copy_to.src_mysql()` now works on windows (#323)

* SQL translation always evaluates subsetting (`$`, `[`, `[[`) locally.
  (#318).

* `select()` now correctly renames variables in remote sql tbls (#317).

* `select()` now implicitely adds grouping variables (#170).

* Added `new-sql-backend` vignette which discusses how to add a new
  SQL backend/source to dplyr.

* `sample_n()` randomly samples a fixed number of rows from a tbl;
  `sample_frac()` randomly samples a fixed fraction of rows. Only works
  for local data frames and data tables (#202).

* `glimpse()` makes it possible to see all the columns in a tbl,
  displaying as much data for each variable as can be fit on a single line.

* `rbind_all()` is stricter and only accepts list of data frames (#288)

* `row_number()` can be called without arguments, in which case it returns
  the same as `1:n()` (#303).

* Support for [MonetDB](http://www.monetdb.org) tables with `src_monetdb()` (#8).

* `"comment"` attribute is allowed (white listed) as well as names (#346).

* `all.equal.data.frame` from base is no longer bypassed. we now have 
  `all.equal.tbl_df` and `all.equal.tbl_dt` methods (#332). 
  
* hybrid versions of `min`, `max`, `mean`, `var`, `sd` and `sum` 
  handle the `na.rm` argument (#168).   

## Bug fixes

* Code adapted to Rcpp > 0.11.1

* internal class `DataDots` did not handle the case where `...` was missing. (#338)

* `arrange()` correctly handles NA in numeric vectors (#331).

* `arrange()` handles data frames with 0 rows (#289).

* `*_join()` don't reorder column names (#324).

* internal `sum` correctly handles integer (under/over)flow (#308).

* `summarise()` checks consistency of outputs (#300).

* `rbind_*` propagates time zone information for `POSIXct` columns (#298).

* `rbind_*` is less strict about type promotion. The numeric `Collecter` allows
  collection of integer and logical vectors. The integer `Collecter` also collects
  logical values (#321).
  
* `summarise` does not retain `names` attribute (#357). 

* internal `DataDots` class protects against missing variables in verbs (#314). 

<<<<<<< HEAD
* join functions throws error instead of crashing when there are no common
  variables between the data frames, and also give a better error message when
  only one data frame has a by variable (#371). 
=======
* `top_n` correctly returns `n` rows instead of `n - 1` (#367).
>>>>>>> 4fb458f0

# dplyr 0.1.3

## Bug fixes

* `select()` actually renames columns in a data table (#284).

* `rbind_all()` and `rbind_list()` now handle missing values in factors (#279).

* SQL joins now work better if names duplicated in both x and y tables (#310).

* Builds against Rcpp 0.11.1

* `select()` correctly works with the vars attribute (#309).

* Internal code is stricter when deciding if a data frame is grouped (#308):
  this avoids a number of situations which previously causedd .

* More data frame joins work with missing values in keys (#306).

# dplyr 0.1.2

## New features

* `select()` is substantially more powerful. You can use named arguments to
  rename existing variables, and new functions `starts_with()`, `ends_with()`,
  `contains()`, `matches()` and `num_range()` to select variables based on
  their names. It now also makes a shallow copy, substantially reducing its
  memory impact (#158, #172, #192, #232).

* `summarize()` added as alias for `summarise()` for people from countries
  that don't don't spell things correctly ;) (#245)

## Bug fixes

* `filter()` now fails when given anything other than a logical vector, and
  correctly handles missing values (#249). `filter.numeric()` proxies
  `stats::filter()` so you can continue to use `filter()` function with
  numeric inputs (#264).

* `summarise()` correctly uses newly created variables (#259).

* `mutate()` correctly propagates attributes (#265) and `mutate.data.frame()`
  correctly mutates the same variable repeatedly (#243).

* `lead()` and `lag()` preserve attributes, so they now work with
  dates, times and factors (#166).

* `n()` never accepts arguments (#223).

* `row_number()` gives correct results (#227).

* `rbind_all()` silently ignores data frames with 0 rows or 0 columns (#274).

* `group_by()` orders the result (#242). It also checks that columns
  are of supported types (#233, #276).

* The hybrid evaluator did not handle some expressions correctly, for
  example in `if(n() > 5) 1 else 2` the subexpression `n()` was not
  substituted correctly. It also correctly processes `$` (#278).

* `arrange()` checks that all columns are of supported types (#266). It also
  handles list columns (#282).

* Working towards Solaris compatibility.

* Benchmarking vignette temporarily disabled due to microbenchmark
  problems reported by BDR.

# dplyr 0.1.1

## Improvements

* new `location()` and `changes()` functions which provide more information
  about how data frames are stored in memory so that you can see what
  gets copied.

* renamed `explain_tbl()` to `explain()` (#182).

* `tally()` gains `sort` argument to sort output so highest counts
  come first (#173).

* `ungroup.grouped_df()`, `tbl_df()`, `as.data.frame.tbl_df()` now only
  make shallow copies of their inputs (#191).

* The `benchmark-baseball` vignette now contains fairer (including grouping
  times) comparisons with `data.table`. (#222)

## Bug fixes

* `filter()` (#221) and `summarise()` (#194) correctly propagate attributes.

* `summarise()` throws an error when asked to summarise an unknown variable
  instead of crashing (#208).

* `group_by()` handles factors with missing values (#183).

* `filter()` handles scalar results (#217) and better handles scoping, e.g.
  `filter(., variable)` where `variable` is defined in the function that calls
  `filter`. It also handles `T` and `F` as aliases to `TRUE` and `FALSE`
  if there are no `T` or `F` variables in the data or in the scope.

* `select.grouped_df` fails when the grouping variables are not included
  in the selected variables (#170)

* `all.equal.data.frame()` handles a corner case where the data frame has
  `NULL` names (#217)

* `mutate()` gives informative error message on unsupported types (#179)

* dplyr source package no longer includes pandas benchmark, reducing
  download size from 2.8 MB to 0.5 MB.<|MERGE_RESOLUTION|>--- conflicted
+++ resolved
@@ -76,13 +76,11 @@
 
 * internal `DataDots` class protects against missing variables in verbs (#314). 
 
-<<<<<<< HEAD
 * join functions throws error instead of crashing when there are no common
   variables between the data frames, and also give a better error message when
   only one data frame has a by variable (#371). 
-=======
+
 * `top_n` correctly returns `n` rows instead of `n - 1` (#367).
->>>>>>> 4fb458f0
 
 # dplyr 0.1.3
 
