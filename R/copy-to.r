#' Copy a local data frame to a remote src.
#' 
#' This uploads a local data frame into a remote data source, creating the
#' table definition as needed. Wherever possible, the new object will be
#' temporary, limited to the current connection to the source.
#' 
#' @param dest remote data source
#' @param df local data frame
#' @param name name for new remote table.
#' @param ... other parameters passed to methods.
#' @return a \code{tbl} object in the remote source
#' @export
copy_to <- function(dest, df, name = deparse(substitute(df)), ...) {
  UseMethod("copy_to")
}

#' Copy a local data fram to a sqlite src.
#' 
#' This standard method works for all sql sources.
#' 
#' @method copy_to src_sql
#' @export
#' @param types a character vector giving variable types to use for the columns.
#'    See \url{http://www.sqlite.org/datatype3.html} for available types.
#' @param temporary if \code{TRUE}, will create a temporary table that is
#'   local to this connection and will be automatically deleted when the
#'   connection expires
#' @param indexes a list of character vectors. Each element of the list 
#'   will create a new index.
#' @param analyze if \code{TRUE} (the default), will automatically ANALYZE the
#'   new table so that the query optimiser has useful information.
#' @inheritParams copy_to
#' @return a sqlite \code{\link{tbl}} object
#' @examples
#' db <- src_sqlite(tempfile(), create = TRUE) 
#'
#' iris2 <- copy_to(db, iris)
#' mtcars$model <- rownames(mtcars)
#' mtcars2 <- copy_to(db, mtcars, indexes = list("model"))
#' 
#' explain_tbl(filter(mtcars2, model == "Hornet 4 Drive"))
#'
#' # Note that tables are temporary by default, so they're not 
#' # visible from other connections to the same database.
#' src_tbls(db)
#' db2 <- src_sqlite(db$path)
#' src_tbls(db2)
copy_to.src_sql <- function(dest, df, name = deparse(substitute(df)), 
                            types = NULL, temporary = TRUE, indexes = NULL, 
                            analyze = TRUE, ...) {
  assert_that(is.data.frame(df), is.string(name), is.flag(temporary))
  if (db_has_table(dest$con, name)) {
    stop("Table ", name, " already exists.", call. = FALSE)
  }

  types <- types %||% db_data_type(dest$con, df)
  names(types) <- names(df)
  
  con <- dest$con
  
  sql_begin_trans(con)
  sql_create_table(con, name, types, temporary = temporary)
  sql_insert_into(con, name, df)
  sql_create_indexes(con, name, indexes)
  if (analyze) sql_analyze(con, name)
  sql_commit(con)
  
  tbl(dest, name)
}

#' @S3method copy_to src_bigquery
copy_to.src_bigquery <- function(dest, df, name = deparse(substitute(df)), ...) {
  job <- insert_upload_job(dest$con$project, dest$con$dataset, name, df, 
    billing = dest$con$billing)
  wait_for(job)
  
  tbl(dest, name)
}

auto_copy <- function(x, y, copy = FALSE, ...) {
  if (same_src(x, y)) return(y)
  
  if (!copy) {
    stop("x and y don't share the same src. Set copy = TRUE to copy y into ", 
      "x's source (this may be time consuming).", call. = FALSE)
  }
  
  UseMethod("auto_copy")
} 

#' @S3method auto_copy tbl_sql
auto_copy.tbl_sql <- function(x, y, copy = FALSE, ...) {
  copy_to(x$src, as.data.frame(y), random_table_name(), ...)
}

#' @S3method auto_copy tbl_dt
auto_copy.tbl_dt <- function(x, y, copy = FALSE, ...) {
  as.data.table(as.data.frame(y))
}

#' @S3method auto_copy tbl_df
auto_copy.tbl_df <- function(x, y, copy = FALSE, ...) {
  as.data.frame(y)
}

<<<<<<< HEAD
#' @S3method auto_copy tbl_array
auto_copy.tbl_array <- function(x, y, copy = FALSE, ...) {
  stop("Copying not supported by tbl_array", call. = FALSE)
=======
#' @S3method auto_copy tbl_cpp
auto_copy.tbl_cpp <- function(x, y, copy = FALSE, ...) {
  as.data.frame(y)
>>>>>>> 3a5c9998
}<|MERGE_RESOLUTION|>--- conflicted
+++ resolved
@@ -103,13 +103,12 @@
   as.data.frame(y)
 }
 
-<<<<<<< HEAD
 #' @S3method auto_copy tbl_array
 auto_copy.tbl_array <- function(x, y, copy = FALSE, ...) {
   stop("Copying not supported by tbl_array", call. = FALSE)
-=======
+}
+
 #' @S3method auto_copy tbl_cpp
 auto_copy.tbl_cpp <- function(x, y, copy = FALSE, ...) {
   as.data.frame(y)
->>>>>>> 3a5c9998
 }